#!/usr/bin/env python
# -*- coding: utf-8 -*-


try:
    from setuptools import setup
except ImportError:
    from distutils.core import setup


with open('README.rst') as readme_file:
    readme = readme_file.read()

with open('HISTORY.rst') as history_file:
    history = history_file.read().replace('.. :changelog:', '')

requirements = [
    'Click',
<<<<<<< HEAD
    'tabulate',
=======
    'hamsterlib',
>>>>>>> d40b76d3
]

test_requirements = [
    # TODO: put package test requirements here
]

setup(
    name='hamster_cli',
    version='0.0.1',
    description="A basic CLI for the hamster time tracker.",
    long_description=readme + '\n\n' + history,
    author="Eric Goller",
    author_email='Elbenfreund@DenkenInEchtzeit.net',
    url='https://github.com/elbenfreund/hamster_cli',
    packages=[
        'hamster_cli',
    ],
    package_dir={'hamster_cli':
                 'hamster_cli'},
    #include_package_data=True,
    install_requires=requirements,
    license="GPL3",
    zip_safe=False,
    keywords='hamster_cli',
    classifiers=[
        'Development Status :: 2 - Pre-Alpha',
        'Intended Audience :: Developers',
        'License :: OSI Approved :: GPL3',
        'Natural Language :: English',
        "Programming Language :: Python :: 2",
        'Programming Language :: Python :: 2.7',
        'Programming Language :: Python :: 3',
        'Programming Language :: Python :: 3.4',
    ],
    test_suite='tests',
    tests_require=test_requirements,
    entry_points='''
    [console_scripts]
    hamsterlib-cli=hamster_cli.hamster_cli:run
    ''',
)<|MERGE_RESOLUTION|>--- conflicted
+++ resolved
@@ -16,11 +16,8 @@
 
 requirements = [
     'Click',
-<<<<<<< HEAD
     'tabulate',
-=======
     'hamsterlib',
->>>>>>> d40b76d3
 ]
 
 test_requirements = [
@@ -40,7 +37,6 @@
     ],
     package_dir={'hamster_cli':
                  'hamster_cli'},
-    #include_package_data=True,
     install_requires=requirements,
     license="GPL3",
     zip_safe=False,
