--- conflicted
+++ resolved
@@ -36,10 +36,7 @@
     ],
     package_dir={'hamster_cli':
                  'hamster_cli'},
-<<<<<<< HEAD
-    # include_package_data=True,
-=======
->>>>>>> ccdd039a
+    #include_package_data=True,
     install_requires=requirements,
     license="GPL3",
     zip_safe=False,
