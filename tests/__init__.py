<<<<<<< HEAD
# -*- coding: utf-8 -*-

__version__ = '0.1.0'
=======
>>>>>>> 6a0b69a0
<|MERGE_RESOLUTION|>--- conflicted
+++ resolved
@@ -1,6 +1,3 @@
-<<<<<<< HEAD
 # -*- coding: utf-8 -*-
 
-__version__ = '0.1.0'
-=======
->>>>>>> 6a0b69a0
+__version__ = '0.1.0'