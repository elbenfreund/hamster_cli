--- conflicted
+++ resolved
@@ -1,10 +1,9 @@
+import click
+import sys
+import pickle as pickle
 import datetime
 import logging
 import os
-<<<<<<< HEAD
-import pickle as pickle
-=======
->>>>>>> ccdd039a
 import sys
 from collections import namedtuple
 from gettext import gettext as _
@@ -19,10 +18,9 @@
 except:
     from ConfigParser import SafeConfigParser
 
-<<<<<<< HEAD
-
-=======
->>>>>>> ccdd039a
+from hamsterlib import HamsterControl, Category, Activity, Fact
+from hamsterlib import helpers, reports
+
 
 """
 The rough idea of the original CLI was that it allows to start a Fact and then,
@@ -38,12 +36,11 @@
     ongoing Facts to the client.
     In case of this CLI we just use a pickled tmp-file and be done with it.
 
-<<<<<<< HEAD
-    To promote cleanness and seperation of concens we split the actual command
+  To promote cleanness and seperation of concens we split the actual command
     invocation and its click-integration from the logic ctriggered by that
     that command. This has the added benefit of a clear seperation of unit and
     integration tests.
-=======
+
     * For information about unicode handling, see:
         http://click.pocoo.org/6/python3/#python3-surrogates This should be alright for
         our usecase, as any properly user environment should have its unicode locale declared.
@@ -56,7 +53,6 @@
         always try to handle those errors which are predictable and turn them into user
         relevant command line output. Only actual errors that are not part of the expected
         user interaction shall get through as exceptions.
->>>>>>> ccdd039a
 """
 
 CONFIGFILE_PATH = './config.ini'
@@ -81,11 +77,7 @@
 
 
 def _run(controler):
-<<<<<<< HEAD
-    """See `run` for details."""
-=======
     """Make sure that loggers are setup properly"""
->>>>>>> ccdd039a
     _setup_logging(controler)
 
 
@@ -94,8 +86,6 @@
 @click.argument('time_range', default='')
 @pass_controler
 def search(controler, search_term, time_range):
-<<<<<<< HEAD
-=======
     """
     Search facts maching given timerange and search term. Both are optional.
 
@@ -106,25 +96,10 @@
         time_range (optional): Only fact within this timerange will be considered.
 
     """
->>>>>>> ccdd039a
     _search(search_term, time_range)
 
 
 def _search(controler, search_term, time_range):
-<<<<<<< HEAD
-    if not time_range:
-        start, end = (None, None)
-    else:
-        start, end = helpers.complete_timeframe(
-            helpers.parse_time_range(time_range),
-            controler.config['day_start'],
-            controler.config['day_end']
-        )
-
-    results = controler.facts.get_all(search_term=search_term, start=start,
-        end=end)
-    table, headers = _generate_table(results)
-=======
     """
     Refer to ``search`` for general information.
 
@@ -144,7 +119,6 @@
     results = controler.facts.get_all(search_term=search_term, start=start, end=end)
 
     table, headers = _generate_facts_table(results)
->>>>>>> ccdd039a
     click.echo(tabulate(table, headers=headers))
 
 
@@ -154,10 +128,6 @@
 def list(controler, time_range):
     """
     List facts within a date range.
-<<<<<<< HEAD
-
-    This is effectivly just a specical version of `search`
-=======
 
     Matching facts will be printed in a tabular representation.
 
@@ -166,7 +136,6 @@
 
     Note:
         * This is effectivly just a specical version of `search`
->>>>>>> ccdd039a
     """
     _search(time_range=time_range)
 
@@ -177,25 +146,6 @@
 @click.argument('end', default='')
 @pass_controler
 def start(controler, raw_fact, start, end):
-<<<<<<< HEAD
-    """Start or add a fact."""
-    _start(controler, raw_fact, start, end)
-
-
-def _start(controler, raw_fact, start, end):
-    """See `start` for details."""
-
-    fact = controler.parse_raw_fact(raw_fact)
-    # Explicit trumps implicit!
-    if start:
-        fact.start = helpers.parse_time(start)
-    if end:
-        fact.end = helpers.parse_time(end)
-    if not fact.start:
-        fact.start = start or datetime.datetime.now()
-    if not fact.end and end:
-        fact.end = end
-=======
     """Start or add a fact.
 
     Args:
@@ -209,8 +159,13 @@
     # between *adding* a (complete) fact and *starting* a (ongoing) fact.
     # This needs to be reflected in this command.
     _start(controler, raw_fact, start, end)
-
->>>>>>> ccdd039a
+"))
+
+    fact = controler.parse_raw_fact(raw_fact)
+    if not fact.start:
+        fact.start = start or datetime.datetime.now()
+    if not fact.end and end:
+        fact.end = end
 
 def _start(controler, raw_fact, start, end):
     """See `start` for details.
@@ -221,6 +176,9 @@
             in the resulting fact in such a case.
     """
 
+    # Handle empty strings.
+    if not raw_fact:
+        sys.exit(_("Please provide a non-empty activity name.
     fact = Fact.create_from_raw_fact(raw_fact)
     # Explicit trumps implicit!
     if start:
@@ -230,12 +188,6 @@
 
     if not fact.end:
         # We seem to want to start a new tmp fact
-<<<<<<< HEAD
-        fact = _start_tmp_fact(controler, fact)
-    else:
-        # We seem to add a complete fact
-        fact = _add_fact(controler, fact)
-=======
         # Until we decide wether to split this into start/add command we use the
         # presence of any 'end' information as indication of the users intend.
         tmp_fact = True
@@ -264,40 +216,20 @@
         "New fact instance created: {fact}".format(fact=fact)
     ))
     fact = controler.facts.save(fact)
->>>>>>> ccdd039a
 
 
 @run.command()
 @pass_controler
 def stop(controler):
-<<<<<<< HEAD
-    """Stop tracking current activity. Saving the result."""
-=======
     """
     Stop tracking current fact. Saving the result.
 
     Provide a confirmation/failure message to the user.
     """
->>>>>>> ccdd039a
     _stop(controler)
 
 
 def _stop(controler):
-<<<<<<< HEAD
-    fact = _load_tmp_fact(_get_tmp_fact_path(controler.client_config))
-    if fact:
-        fact.end = datetime.datetime.now()
-        fact = controler.facts.save(fact)
-        _remove_tmp_fact(_get_tmp_fact_path(controler.client_config))
-        controler.client_logger.debug(_("Temporary fact stoped."))
-        click.echo(_("Temporary fact stoped!"))
-    else:
-        controler.client_logger.info(_(
-            "Trying to stop a non existing ongoing fact."
-        ))
-        click.echo(_("Unable to continue temporary fact. Are you sure there"
-                     " is one? Try running *current*."))
-=======
     """Stop cucrrent 'ongoing fact' and save it to the backend. See ``stop`` for details."""
     try:
         controler.facts.stop_tmp_fact()
@@ -312,31 +244,11 @@
     else:
         controler.client_logger.info(_("Temporary fact stoped."))
         click.echo(_("Temporary fact stoped!"))
->>>>>>> ccdd039a
 
 
 @run.command()
 @pass_controler
 def cancel(controler):
-<<<<<<< HEAD
-    _cancel(controler)
-
-
-def _cancel(controler):
-    """Cancel tracking current temporary fact, discaring the result."""
-    tmp_fact = _load_tmp_fact(_get_tmp_fact_path(controler.client_config))
-    if tmp_fact:
-        _remove_tmp_fact(_get_tmp_fact_path(controler.client_config))
-        message = _("Tracking of {fact} canceled.".format(fact=tmp_fact))
-        click.echo(message)
-        controler.client_logger.debug(message)
-    else:
-        message = _("Nothing tracked right now. Not doing anything.")
-        click.echo(message)
-        controler.client_logger.info(message)
-
-
-=======
     """
     Cancel 'ongoing fact'. E.g stop it without storing in the backend.
 
@@ -364,15 +276,12 @@
     pass
 
 
->>>>>>> ccdd039a
 @run.command()
 @click.argument('format', nargs=1, default='csv')
 @click.argument('start', nargs=1, default='')
 @click.argument('end', nargs=1, default='')
 @pass_controler
 def export(controler, format, start, end):
-<<<<<<< HEAD
-=======
     """
     Export all facts of within a given timewindow to a file of specified format.
 
@@ -385,17 +294,12 @@
         start (optional): Start of timewindow. Defaults to ``empty string``.
         end (optional): End of timewindow. Defaults to ``empty string``.
     """
->>>>>>> ccdd039a
     _export(controler, format, start, end)
 
 
 def _export(controler, format, start, end):
-<<<<<<< HEAD
-    filename = 'report.csv'
-=======
     filename = 'report.{extention}'.format(extension=format)
     filepath = os.path.join(controler.lib_config['work_dir'], filename)
->>>>>>> ccdd039a
     facts = controler.facts.get_all(start=start, end=end)
     if format == 'csv':
         writer = reports.TSVWriter(filepath)
@@ -406,6 +310,7 @@
     else:
         click.echo(_("The format given has not been recognized as a valid option."))
 
+
 @run.command()
 @pass_controler
 def categories(controler):
@@ -419,10 +324,7 @@
 
 
 def _categories(controler):
-<<<<<<< HEAD
-=======
     """For details, refer to ``categories``."""
->>>>>>> ccdd039a
     result = controler.categories.get_all()
     # [TODO]
     # Provide nicer looking tabulated output.
@@ -434,23 +336,11 @@
 @pass_controler
 def current(controler):
     """Display current tmp fact."""
-<<<<<<< HEAD
-
-=======
->>>>>>> ccdd039a
+
     _current(controler)
 
 
 def _current(controler):
-<<<<<<< HEAD
-    tmp_fact = _load_tmp_fact(_get_tmp_fact_path(controler.client_config))
-    if tmp_fact:
-        click.echo(tmp_fact)
-    else:
-        click.echo(_("There seems no be no activity beeing tracked right now."
-                     " maybe you want to *start* tracking one right now?"
-                     ))
-=======
     # [FIXME]
     # Implementation currently missing in ``hamsterlib``.
 
@@ -462,16 +352,12 @@
     #                 " maybe you want to *start* tracking one right now?"
     #                 ))
     pass
->>>>>>> ccdd039a
 
 
 @run.command()
 @click.argument('search_term', default='')
 @pass_controler
 def activities(controler, search_term):
-<<<<<<< HEAD
-    """List all activity names."""
-=======
     """
     List all activits. Provide optional filtering by name.
 
@@ -481,15 +367,11 @@
         search (optional): String to be matched against activity name.
 
     """
->>>>>>> ccdd039a
     _activities(controler, search_term)
 
 
 def _activities(controler, search_term):
-<<<<<<< HEAD
-=======
     """For details see ``activities``."""
->>>>>>> ccdd039a
     result = controler.activities.get_all(search_term=search_term)
     table = []
     headers = (_("Activity"), _("Category"))
@@ -499,6 +381,7 @@
         else:
             category = None
         table.append((activity.name, category))
+
     click.echo(tabulate(table, headers=headers))
 
 
@@ -518,6 +401,8 @@
 def about():
     """Show about window."""
     _launch_window('about')
+
+
 
 
 # Helper functions
@@ -527,11 +412,7 @@
         '[%(levelname)s] %(asctime)s %(name)s %(funcName)s:  %(message)s')
 
     lib_logger = controler.lib_logger
-<<<<<<< HEAD
-    client_logger = logging.getLogger(__name__)
-=======
     client_logger = logging.getLogger('hamster_cli')
->>>>>>> ccdd039a
     # Clear any existing (null)Handlers
     lib_logger.handlers = []
     client_logger.handlers = []
@@ -552,39 +433,6 @@
         lib_logger.addHandler(file_handler)
         client_logger.addHandler(file_handler)
 
-<<<<<<< HEAD
-def _create_tmp_fact(filepath, fact):
-    """Create a temporary Fact."""
-    with open(filepath, 'wb') as fobj:
-        pickle.dump(fact, fobj)
-    return fact
-
-def _load_tmp_fact(filepath):
-    try:
-        with open(filepath, 'rb') as fobj:
-            fact = pickle.load(fobj)
-    except IOError:
-        fact = False
-    else:
-        if not isinstance(fact, Fact):
-            raise TypeError(_(
-                "Something went wrong. It seems our pickled file does not contain"
-                " valid Fact instance. [Content: '{content}'; Type: {type}".format(
-                    content=fact, type=type(fact))
-            ))
-    return fact
-
-def _remove_tmp_fact(filepath):
-    return os.remove(filepath)
-
-
-def _get_tmp_fact_path(config):
-    return os.path.join(
-        config['cwd'], config['tmp_filename']
-    )
-
-=======
->>>>>>> ccdd039a
 
 def _launch_window(window_type):
     """If ``hamster_gtk`` as well as ``dbus`` are present, launch the given window."""
@@ -630,6 +478,7 @@
             'cwd': config.get('Client', 'cwd'),
             'tmp_filename': config.get('Client', 'tmp_filename'),
             'log_console': config.getboolean('Client', 'log_console'),
+            'log_file': log_file,
             'log_filename': log_filename,
             'log_level': log_level,
             'dbus': config.getboolean('Client', 'dbus'),
@@ -683,15 +532,9 @@
         raise IOError(_("Failed to process config file!"))
 
     return (get_backend_config(config), get_client_config(config))
-<<<<<<< HEAD
-
-
-def _generate_table(facts):
-=======
 
 
 def _generate_facts_table(facts):
->>>>>>> ccdd039a
     """
     Create a nice looking table representing a set of fact instances.
 
@@ -733,30 +576,4 @@
             delta='{minutes} min.'.format(minutes=(int(fact.delta.total_seconds() / 60))),
         ))
 
-    return (table, header)
-
-
-def _start_tmp_fact(controler, fact):
-    tmp_fact = _load_tmp_fact(_get_tmp_fact_path(controler.client_config))
-    if tmp_fact:
-        click.echo(_(
-            "There already seems to be an ongoing Fact present. As there"
-            " can be only one at a time, please use 'stop' or 'cancel' to"
-            " close this existing one before starting a new one."
-        ))
-        controler.client_logger.info(_(
-            "Trying to start with ongoing fact already present."
-        ))
-    else:
-        result = _create_tmp_fact(_get_tmp_fact_path(
-            controler.client_config),fact)
-        controler.client_logger.debug(_("New temporary fact started."))
-
-
-def _add_fact(controler, fact):
-    controler.client_logger.debug(_(
-        "Adding a new fact: {fact}".format(fact=fact)
-    ))
-    controler.facts.save(fact)
-    controler.client_logger.info(_("Fact saved to db."))
-    return True+    return (table, header)